"""
A simple convenient exchangeable interface, so we don't need
conditionals just to select between e.g. T.sum and np.sum.
More specific calls can be dealt with in the related code by
conditioning on this module's `use_theano` flag

This module provides an interchangeable interface to common operations,
such as type casting and checking, assertions and rounding, as well
as 'shim' datatypes for random number streams and shared variables.

Usage
-----
At the top of your code, include the line
`import theano_shim as shim`
By default this will not even try to load Theano, so you can use it on
a machine where Theano is not installed.
To 'switch on' Theano, add the following below the import:
`shim.load_theano()`
You can switch it back to its default state with `shim.load(False)`.


Pointers for writing theano switches
------------------------------------
- Type checking
    + isinstance(x, theano.tensor.TensorVariable) will be True when
      x is a theano variable, but False for wrappers around Python
      objects such as shared variables.
    + isinstance(x, theano.gof.Variable) is more inclusive, returning
      True for shared variables as well.
    + These two tests are provided by the `is_theano_variable` and
      `is_theano_object` convenience methods.
"""

import os
import logging
<<<<<<< HEAD
=======
import builtins
>>>>>>> 2d517fa2
import numpy as np
import scipy.signal

logger = logging.getLogger('theano_shim')
logger.setLevel(logging.INFO)
_fh = logging.FileHandler("theano_shim_" + str(os.getpid()) + ".log", mode='w')
_fh.setLevel(logging.DEBUG)
_ch = logging.StreamHandler()
_ch.setLevel(logging.WARNING)
_logging_formatter = logging.Formatter('%(asctime)s - %(name)s - %(levelname)s - %(message)s')
_fh.setFormatter(_logging_formatter)
_ch.setFormatter(_logging_formatter)
logger.addHandler(_fh)
logger.addHandler(_ch)

use_theano = False
inf = np.inf

theano_updates = {}
    # Stores a Theano update dictionary. See below for use

lib = None
    # DEPRECATION WARNING: lib will soon be removed
RandomStreams = None
#######################
# Initialization function.
# Import the appropriate numerical library into this namespace,
# so we can make calls like `lib.exp`

def load_theano():
    load(True)

def load(load_theano = False, reraise=False):
    """Reset the module to use or not use Theano.
    This should be called once at the top of your code.

    Parameters
    ----------
    use_theano: Boolean
        - True  : Module will act as an interface to Theano
        - False : Module will simulate Theano using pure Numpy
    reraise: Boolean
        If true, import errors will be reraised to allow them to propagate to the parent.
    """
    global use_theano
<<<<<<< HEAD
    global theano, T, inf, lib
=======
    global theano, T, inf, lib, RandomStreams
>>>>>>> 2d517fa2

    if load_theano:
        try:
            import theano
        except ImportError:
            logger.error("The theano library was not found.")
            use_theano = False
            if reraise:
                raise
        else:
            use_theano = True

    if use_theano:
        import theano.tensor as T
        import theano.tensor as lib
        import theano.ifelse
        import theano.tensor.shared_randomstreams  # CPU only
        #from theano.sandbox.rng_mrg import MRG_RandomStreams as RandomStreams  # CPU & GPU

        inf = 1e12
        RandomStreams = theano.tensor.shared_randomstreams.RandomStreams

    else:
        import numpy as lib
        inf = np.inf
        RandomStreams = ShimmedRandomStreams

##########################
# Managing theano updates

<<<<<<< HEAD
# By default, don't load Theano
load(load_theano=False)
=======
def add_update(variable, value):
    logger.info("Adding Theano update : {} -> {}".format(variable.name, str(value)))
    if variable in self.theano.updates:
        raise ValueError("Cannot update the same shared variable twice. "
                         "It should be used in a `theano.function` call, and then "
                         "cleared with `shim.theano_reset()` before being "
                         "updated again.")
    if not is_shared_var(variable):
        raise ValueError("The updates mechanism only applies to shared variables.")

    self.theano_updates[variable] = value

def add_updates(updates):
    """
    Parameters
    ----------
    updates: dict or iterable
        Either a dictionary of `variable:value` pairs, or an iterable of
        `(variable, value)` tuples.
    """
    if isinstance(updates, dict):
        for key, val in updates.items():
            add_update(key, val)
    else:
        for key, val in updates:
            add_update(key, val)

def theano_reset():
    logger.info("Clearing Theano updates")
    theano_updates = {}
>>>>>>> 2d517fa2

#######################
# Assert equivalent
def check(stmt):
    """Check is a library-aware wrapper for assert.
    If stmt is a Theano variable, the behaviour depends on whether
    theano.config.compute_test_value:
        - If it is 'off', `check` is a no-op
        - Otherwise, use the test values to evaluate the assert
    """
    if not use_theano or not isinstance(stmt, theano.gof.Variable):
        assert(stmt)
    else:
        if theano.config.compute_test_value == 'off':
            return None
        else:
            assert(stmt.tag.test_value)

######################
# Retrieving test values
def get_test_value(var, nofail=False):
    """
    If `value` is a Theano variable, return its test value if it is defined.
    Otherwise just return `value` unchanged.
    If `nofail` is False (default), will raise an error if no test value is found.
    Otherwise returns None
    """
    if use_theano and isinstance(var, T.sharedvar.SharedVariable):
        retval = var.get_value()
    elif use_theano and isinstance(var, theano.gof.Variable):
        try:
            retval = var.tag.test_value
        except AttributeError:
            if nofail:
                return None
            else:
                raise AttributeError("You've attempted to execute a function that "
                                     "requires a test_value for the variable {} to "
                                     "be set, and this value is not set.".format(var))
    else:
        retval = var
    return retval

######################
# Type checking
def istype(obj, type_str):
    """
    Parameters
    ----------
    obj: object
        The object of which we want to check the type.
    type_str: string or iterable
        If `obj` is of this type, the function returns True,
        otherwise it returns False. Valid values of `type_str`
        are those expected for a dtype. Examples are:
        - 'int', 'int32', etc.
        - 'float', 'float32', etc.
        `type_str` can also be an iterable of aforementioned
        strings. Function will return True if `obj` is of any
        of the specifed types

    Returns
    -------
    bool
    """
    # Wrap type_str if it was not passed as an iterable
    if isinstance(type_str, str):
        type_str = [type_str]
    # Check type
    if not use_theano or not isinstance(obj, theano.gof.Variable):
        return any(ts in str(np.asarray(obj).dtype) for ts in type_str)
            # We cast to string to be consistent with Theano, which uses
            # strings for it's dtypes
    else:
        return any(ts in obj.dtype for ts in type_str)

def is_theano_var(var):
    return use_theano and isinstance(var, theano.tensor.TensorVariable)
def is_theano_object(obj):
    return use_theano and isinstance(obj, theano.gof.Variable)
def is_shared_var(var):
    if use_theano:
        return isinstance(var, T.sharedvar.SharedVariable)
    else:
        return isinstance(var, ShimmedShared)

#######################
# Functions to cast to an integer variable
def cast_int8(x):
    if is_theano_object(x):
        return T.cast(x, 'int8')
    else:
        return np.int8(x)

def cast_int16(x):
    if use_theano and isinstance(x, theano.gof.Variable):
        return T.cast(x, 'int16')
    else:
        return np.int16(x)
def cast_int32(x):
    if use_theano and isinstance(x, theano.gof.Variable):
        return T.cast(x, 'int32')
    else:
        return np.int32(x)
def cast_int64(x):
    if use_theano and isinstance(x, theano.gof.Variable):
        return T.cast(x, 'int64')
    else:
        return np.int64(x)

#####################
# Simple convenience functions
def round(x):
    try:
        res = x.round()  # Theano variables have a round method
    except AttributeError:
        res = round(x)
    return res

def asvariable(x, dtype=None):
    if use_theano:
        # No `isinstance` here: the point is to cast to a Theano variable
        if dtype is not None:
            return T.cast(T.as_tensor_variable(x), dtype)
        else:
            return T.as_tensor_variable(x)
    else:
        return np.asarray(x, dtype=dtype)

def asarray(x, dtype=None):
    if use_theano and isinstance(x, theano.gof.Variable):
        if dtype is not None:
            return T.cast(T.as_tensor_variable(x), dtype)
        else:
            return T.as_tensor_variable(x)
    else:
        return np.asarray(x, dtype=dtype)

def isscalar(x):
    arrayed_x = asarray(x)
    return asarray(x).ndim == 0 and arrayed_x.dtype != 'object'

def isarray(x):
    return hasattr(x, 'ndim')

def asscalar(x):
    if isscalar(x):
        return x
    elif is_theano_object(x):
        if all(x.broadcastable):
            return T.flatten(x)[0]
        else:
            raise ValueError("To cast a Theano tensor as a scalar, "
                             "all its dimensions must be broadcastable.")
    else:
        return np.asscalar(x)


def flatten(x, outdim=1):
    if use_theano and isinstance(x, theano.gof.Variable):
        return T.flatten(x, outdim)
    else:
        outshape = x.shape[:outdim-1] + (np.prod(x.shape[outdim-1:]), )
        return x.reshape(outshape)

#####################
# Convenience function for max / min

def largest(*args):
    """Element-wise max operation."""
    assert(len(args) >= 2)
    if use_theano and any(isinstance(arg, theano.gof.Variable) for arg in args):
        return T.largest(*args)
    else:
        retval = np.maximum(args[0], args[1])
        for arg in args[2:]:
            retval = np.maximum(retval, arg)
        return retval

def smallest(*args):
    """Element-wise min operation."""
    assert(len(args) >= 2)
    if use_theano and any(isinstance(arg, theano.gof.Variable) for arg in args):
        return T.smallest(*args)
    else:
        retval = np.minimum(args[0], args[1])
        for arg in args[2:]:
            retval = np.minimum(retval, arg)
        return retval

def abs(x):
    if use_theano and isinstance(x, theano.gof.Variable):
        if x.ndim == 2:
            return __builtins__['abs'](x)
        else:
            # Theano requires 2D objects for abs
            shape = x.shape
            return __builtins__['abs'](add_axes(x.flatten())).reshape(shape)
    else:
        return __builtins__['abs'](x)
#####################
# Set random functions

class ShimmedRandomStreams:
    def __init__(self, seed=None):
        np.random.seed(seed)

    def normal(self, size=(), avg=0.0, std=1.0, ndim=None):
        return np.random.normal(loc=avg, scale=std, size=size)

    def uniform(self, size=(), low=0.0, high=1.0, ndim=None):
        return np.random.uniform(low, high, size)

    def binomial(self, size=(), n=1, p=0.5, ndim=None):
        return np.random.binomial(n, p, size)

################################################
# Define Theano placeins, which execute
# equivalent Python code if Theano is not used.
# Many Python versions take useless arguments,
# to match the signature of the Theano version.
################################################

######################
# Logical and comparison operators

def lt(a, b):
    if (use_theano and (isinstance(a, theano.gof.Variable)
                        or isinstance(b, theano.gof.Variable))):
        return T.lt(a, b)
    else:
        return a < b
def le(a, b):
    if (use_theano and (isinstance(a, theano.gof.Variable)
                        or isinstance(b, theano.gof.Variable))):
        return T.le(a, b)
    else:
        return a <= b
def gt(a, b):
    if (use_theano and (isinstance(a, theano.gof.Variable)
                        or isinstance(b, theano.gof.Variable))):
        return T.gt(a, b)
    else:
        return a > b
def ge(a, b):
    if (use_theano and (isinstance(a, theano.gof.Variable)
                        or isinstance(b, theano.gof.Variable))):
        return T.ge(a, b)
    else:
        return a >= b
def eq(a, b):
    if (use_theano and (isinstance(a, theano.gof.Variable)
                        or isinstance(b, theano.gof.Variable))):
        return T.eq(a, b)
    else:
        return a == b

def bool(a):
    """
    Call this function on any expression that might
    appear in a Theano graph as a boolean (Theano expects
    integers rather than booleans.)
    """
    # Booleans need to be converted to integers for Theano
    if use_theano and isinstance(a, builtins.bool):
        return np.int8(a)
    elif use_theano:
        return a
    else:
        return builtins.bool(a)

def and_(a, b):
    # Special case scalars so they don't return length 1 arrays
    if isscalar(a) and isscalar(b):
        return bool(bool(a) * bool(b))

    # matrix function
    if (use_theano and (isinstance(a, theano.gof.Variable)
                        or isinstance(b, theano.gof.Variable))):
        return T.and_(a, b)
    else:
        return np.logical_and(a, b)

def or_(a, b):
    # Special case scalars so they don't return length 1 arrays
    if isscalar(a) and isscalar(b):
        return bool(bool(a) + bool(b))

    # matrix function
    if (use_theano and (isinstance(a, theano.gof.Variable)
                        or isinstance(b, theano.gof.Variable))):
        return T.or_(a, b)
    else:
        return np.logical_or(a, b)


######################
# Conditionals

def ifelse(condition, then_branch, else_branch, name=None, outshape=None):
    """
    All parameters except `outshape` are the same as for theano.ifelse.ifelse

    `outshape` is an extra parameter to allow the then_branch and else_branch
    to have a different shape: the output will be reshaped into this form, but
    only if Theano is used. The reason we need this is as follows:
    Suppose we have a vector x which should be reshaped to (2,2). We might write
    (in pseudocode)
    ifelse(x.shape == (2,),
           concatenate((x, x)),
           x.reshape((2,2)))
    The Python version of this code has no trouble, because the correct branch
    will always reshape to (2,2). However, the Theano version wants a result with
    a well defined shape. Here the branch with `concatenate((x,x))` won't in
    general have the same shape as `x.reshape((2,2))`.
    We can get around this by defining outshape=(2,2) and writing instead
    ifelse(x.shape == (2,),
           concatenate((x, x)).reshape(outshape),
           x.reshape((2,2)).reshape(outshape))
    Now this makes Theano happy, but Python with its greedy evaluation
    evaluates both arguments before calling ifelse. So if x.shape=(2,2), the
    call will fail on `concatenate((x,x)).reshape(outshape)`. The solution
    is to only apply the reshape when using Theano, which is what specifying
    `outshape` as an argument does.
    """
    if (use_theano and (isinstance(condition, theano.gof.Variable)
                        or isinstance(then_branch, theano.gof.Variable)
                        or isinstance(else_branch, theano.gof.Variable))):
        # Theano function
        if outshape is None:
            return theano.ifelse.ifelse(condition, then_branch,
                                        else_branch, name)
        else:
            return theano.ifelse.ifelse(condition, then_branch.reshape(outshape),
                                        else_branch.reshape(outshape), name)
    else:
        # Python function
        if condition:
            return then_branch
        else:
            return else_branch

def switch(cond, ift, iff):
<<<<<<< HEAD
    if (use_theano and isinstance(cond, theano.gof.Variable)):
=======
    if (use_theano and (isinstance(cond, theano.gof.Variable)
                        or isinstance(ift, theano.gof.Variable)
                        or isinstance(iff, theano.gof.Variable))):
>>>>>>> 2d517fa2
        return T.switch(cond, ift, iff)
    else:
        return np.where(cond, ift, iff)


######################
# Shared variable constructor

class ShimmedShared(np.ndarray):
    # See https://docs.scipy.org/doc/numpy/user/basics.subclassing.html
    # for indications on subclassing ndarray

    def __new__(cls, value, name=None, strict=False, allow_downcast=None, **kwargs):
        obj = np.asarray(value).view(cls)
        obj.name = name
        return obj

    def __array_finalize__(self, obj):
        if obj is None: return
        self.name = getattr(obj, 'name', None)

    # We are emulating theano.shared, where different instances
    # are considred distinct
    def __hash__(self):
        return id(self)
    def __eq__(self, other):
        return id(self) == id(other)

    # Usual theano.shared interface
    def get_value(self, borrow=False, return_internal_type=False):
        return self.view(np.ndarray)
            # On values obtained by get_value, equality testing shold
            # follow the usual rules for arrays, hence the view(np.ndarray)
    def set_value(self, new_value, borrow=False):
        try:
            self[:] = new_value
        except IndexError:
            # Scalars will fail on the above
            assert(np.isscalar(new_value))
            self = super(ShimmedShared, self).__setitem__(None, new_value)

def shared(value, name=None, strict=False, allow_downcast=None, **kwargs):
    if use_theano:
        return theano.shared(value, name, strict, allow_downcast, **kwargs)
    else:
        return ShimmedShared(np.asarray(value), name, strict, allow_downcast, **kwargs)


######################
# Interchangeable set_subtensor
def set_subtensor(x, y, inplace=False, tolerate_aliasing=False):
    if use_theano and (isinstance(x, theano.gof.Variable)
                       or isinstance(y, theano.gof.Variable)):
        return T.set_subtensor(x, y, inplace, tolerate_aliasing)
    else:
        assert(x.base is not None)
            # Ensure that x is a view of another ndarray
        x[:] = y
        return x.base

def inc_subtensor(x, y, inplace=False, tolerate_aliasing=False):
    if use_theano and (isinstance(x, theano.gof.Variable)
                       or isinstance(y, theano.gof.Variable)):
        return T.inc_subtensor(x, y, inplace, tolerate_aliasing)
    else:
        assert(x.base is not None)
            # Ensure that x is a view of another ndarray
        x[:] += y
        return x.base

# TODO: Deprecate: numpy arrays have ndim
def get_ndims(x):
    if use_theano and isinstance(x, theano.gof.Variable):
        return x.ndim
    else:
        return len(x.shape)

######################
# Axis manipulation functions
# E.g. to treat a scalar as a 1x1 matrix

def add_axes(x, num=1, pos='left'):
    """
    Add an axis to `x`, e.g. to treat a scalar as a 1x1 matrix.
    String arguments for `pos` should cover most typical use cases;
    for more complex operations, like adding axes to the middle,
    specify the insertion position for the axes directly.

    Parameters
    ----------
    num: int
        Number of axes to add. Default: 1.
    pos: 'before' | 'left' | 'after' | 'right' | 'before last' | int
        - 'before', 'left' turns a 1D vector into a row vector. (Default)
        - 'after', 'right' turns a 1D vector into a column vector.
        - 'before last' adds axes to the second-last position.
          Equivalent to 'left' on 1D vectors.'.
        - An integer adds the axes before this position
            + 0 : equivalent to 'before'
            + -1 : equivalent to 'before last'
            + `x.ndim` : equivalent to 'after'
    """
    if use_theano and isinstance(x, theano.gof.Variable):
        if pos in ['left', 'before']:
            shuffle_pattern = ['x']*num
            shuffle_pattern.extend(range(x.ndim))
        elif pos  in ['right', 'after']:
            shuffle_pattern = list(range(x.ndim))
            shuffle_pattern.extend( ['x']*num )
        elif pos == 'before last':
            shuffle_pattern = list(range(x.ndim))
            shuffle_pattern = shuffle_pattern[:-1] + ['x']*num + shuffle_pattern[-1:]
        else:
            try:
                shuffle_pattern = list(range(x.ndim))
                shuffle_pattern = shuffle_pattern[:pos] + ['x']*num + shuffle_pattern[pos:]
            except TypeError:
                raise ValueError("Unrecognized argument `{}` for pos.".format(pos))
        return x.dimshuffle(shuffle_pattern)
    else:
        x = np.asarray(x)
        if pos in ['left', 'before']:
            return x.reshape( (1,)*num + x.shape )
        elif pos in ['right', 'after']:
            return x.reshape( x.shape + (1,)*num )
        elif pos == 'before last':
            return x.reshape( x.shape[:-1] + (1,)*num + x.shape[-1:] )
        else:
            try:
                return x.reshape( x.shape[:pos] + (1,)*num + x.shape[pos:] )
            except ValueError:
                raise ValueError("Unrecognized argument {} for pos.".format(pos))

def moveaxis(a, source, destination):
    if use_theano and isinstance(x, theano.gof.Variable):
        axes_lst = list(range(x.ndim))
        axes_lst.pop(source)
        axes_lst = axes_lst[:destination] + [source] + axes_lst[destination:]
        return a.dimshuffle(axes_lst)
    else:
        return np.moveaxis(a, source, destination)

def pad(array, array_shape, pad_width, mode='constant', **kwargs):
    """
    All parameters except `array_shape` are the same as for np.pad.
    `array_shape` is necessary because while we can deal with a Theano array,
    we need to know its shape.
    """
    if mode not in ['constant']:
        raise ValueError("theano_shim does not support mode '{}'".format(mode))
    if not is_theano_object(array):
        assert(array.shape == array_shape)
            # If this fails, than the Theano code will also fail
            # (and it may not be obvious why).
        return np.pad(array, pad_width, mode, **kwargs)
    else:
        def expand_arg(arg):
            if isscalar(arg):
                arg = (arg, arg) # before, after
            if isscalar(arg[0]):
                if len(arg) == 1:
                    arg = (arg[0], arg[0])
                arg = (arg,)
            if len(arg) == 1:
                assert(isinstance(arg, (tuple, list)))
                arg = arg * array.ndim
            assert(len(arg) == array.ndim)
            assert(all(len(tup) == 2 for tup in arg))
            return arg
        pad_width = expand_arg(pad_width)
        if mode == 'constant':
            vals = kwargs.pop('constant_values', None)
            if vals is None:
                vals = 0
            vals = expand_arg(vals)

            res = array
            for i, (w, v) in enumerate(zip(pad_width, vals)):
                if (w[0] != 0 or w[1] != 1):
                    shape1 = array_shape[:i] + (w[0],) + array_shape[i+1:]
                    shape2 = array_shape[:i] + (w[1],) + array_shape[i+1:]
                    res = T.concatenate( ( np.ones(shape1)*v[0],
                                           res,
                                           np.ones(shape2)*v[1]),
                                         axis=i)

        return res





########################
# Wrapper for discrete 1D convolutions

# TODO: Use fftconvolve if ~500 time bins or more

def conv1d(history_arr, discrete_kernel_arr, mode='valid'):
    """
    Applies the convolution to each component of the history
    and stacks the result into an array

    Parameters
    ----------
    history: ndarray | theano.tensor
        Return value from indexing history[begin1:end1],
        where history is a Series instance with shape (M,)
    discrete_kernel: ndarray | theano.tensor
        Return value from indexing discrete_kernel[begin2:end2],
        where discret_kernel is a Series instance with shape (M, M)
        obtained by calling history.discretize_kernel.

    Returns
    -------
    ndarray:
        Result has shape (M, M)
    """

    check(len(history_arr.shape) == 2)
    output_shape = discrete_kernel_arr.shape[1:]
    if (discrete_kernel_arr.ndim == 2):
        # Algorithm assumes a "to" axis on the kernel. Add it.
        add_axes(discrete_kernel_arr, 1, 'before last')
    else:
        check(discrete_kernel_arr.ndim == 3)

    # Convolutions leave the time component on the inside, but we want it on the outside
    # So we do the iterations in reverse order, and flip the result with transpose()
    # The result is indexed as [tidx][to idx][from idx]
    if use_theano:
        # We use slices from_idx:from_idx+1 because conv2d expects 2D objects
        # We then index [:,0] to remove the spurious dimension
        result = T.stack(
                  [ T.stack(
                       [ T.signal.conv.conv2d(history_arr[:, from_idx:from_idx+1 ],
                                              discrete_kernel_arr[:, to_idx, from_idx:from_idx+1 ],
                                              image_shape = (len(history_arr._tarr), 1),
                                              filter_shape = (len(kernel_arr._tarr), 1),
                                              border_mode = mode)[:,0]
                         for to_idx in T.arange(discrete_kernel_arr.shape[1]) ] )
                       for from_idx in T.arange(discrete_kernel_arr.shape[2]) ] ).T
    else:
        result = np.stack(
                  [ np.stack(
                       [ scipy.signal.convolve(history_arr[:, from_idx ],
                                            discrete_kernel_arr[:, to_idx, from_idx ],
                                            mode=mode)
                         for to_idx in np.arange(discrete_kernel_arr.shape[1]) ] )
                       for from_idx in np.arange(discrete_kernel_arr.shape[2]) ] ).T

    return result.reshape(result.shape[0:1] + output_shape)



################################
# Module initialization

load(load_theano=False)
    # By default, don't load Theano

#######################
# Straight redirects to NumPy/Theano

def all(x):
    if is_theano_object(x):
        return T.all(x)
    else:
        return np.all(x)
def concatenate(tensor_list, axis=0):
    if any(is_theano_object(x) for x in tensor_list):
        return T.concatenate(tensor_list, axis=0)
    else:
        return np.concatenate(tensor_list, axis=0)
def exp(x):
    if is_theano_object(x):
        return T.exp(x)
    else:
        return np.exp(x)
def min(x):
    if is_theano_object(x):
        return T.min(x)
    else:
        return np.min(x)
def max(x):
    if is_theano_object(x):
        return T.max(x)
    else:
        return np.max(x)
def prod(x, *args):
    if is_theano_object(x):
        return T.prod(x, *args)
    else:
        return np.prod(x, *args)
def tile(x, reps, ndim=None):
    if is_theano_object(x):
        return T.tile(x, reps, ndim)
    else:
        return np.tile(x, reps)

# The following is code that could be used for automatic
# redirects on a class
# #######################
# # Default behaviour is to redirect to NumPy or Theano
# # if a particular attribute is not already defined

# class _LibAttribute:
#     def __init__(self, name):
#         try:
#             self.npattr = getattr(np, name)
#             self.libattr = getattr(shim.lib, name)
#         except AttributeError:
#             raise AttributeError("theano_shim does not define '{}'.".format(name))

#     def __call__(self, *args):
#         try:
#             return self.npattr(*args)
#         except TypeError:
#             return self.libattr(*args)

# def __getattr__(self, name):
#     return _LibAttribute(name)<|MERGE_RESOLUTION|>--- conflicted
+++ resolved
@@ -33,10 +33,7 @@
 
 import os
 import logging
-<<<<<<< HEAD
-=======
 import builtins
->>>>>>> 2d517fa2
 import numpy as np
 import scipy.signal
 
@@ -82,11 +79,7 @@
         If true, import errors will be reraised to allow them to propagate to the parent.
     """
     global use_theano
-<<<<<<< HEAD
-    global theano, T, inf, lib
-=======
     global theano, T, inf, lib, RandomStreams
->>>>>>> 2d517fa2
 
     if load_theano:
         try:
@@ -117,10 +110,6 @@
 ##########################
 # Managing theano updates
 
-<<<<<<< HEAD
-# By default, don't load Theano
-load(load_theano=False)
-=======
 def add_update(variable, value):
     logger.info("Adding Theano update : {} -> {}".format(variable.name, str(value)))
     if variable in self.theano.updates:
@@ -151,7 +140,6 @@
 def theano_reset():
     logger.info("Clearing Theano updates")
     theano_updates = {}
->>>>>>> 2d517fa2
 
 #######################
 # Assert equivalent
@@ -495,13 +483,9 @@
             return else_branch
 
 def switch(cond, ift, iff):
-<<<<<<< HEAD
-    if (use_theano and isinstance(cond, theano.gof.Variable)):
-=======
     if (use_theano and (isinstance(cond, theano.gof.Variable)
                         or isinstance(ift, theano.gof.Variable)
                         or isinstance(iff, theano.gof.Variable))):
->>>>>>> 2d517fa2
         return T.switch(cond, ift, iff)
     else:
         return np.where(cond, ift, iff)
